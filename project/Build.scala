package scalding

import sbt._
import Keys._
import sbtassembly.Plugin._
import AssemblyKeys._
import com.typesafe.tools.mima.plugin.MimaPlugin.mimaDefaultSettings
import com.typesafe.tools.mima.plugin.MimaKeys._
import scalariform.formatter.preferences._
import com.typesafe.sbt.SbtScalariform._

import scala.collection.JavaConverters._

object ScaldingBuild extends Build {

  def scalaBinaryVersion(scalaVersion: String) = scalaVersion match {
    case version if version startsWith "2.10" => "2.10"
    case version if version startsWith "2.11" => "2.11"
    case _ => sys.error("unknown error")
  }
  def isScala210x(scalaVersion: String) = scalaBinaryVersion(scalaVersion) == "2.10"

  val scalaTestVersion = "2.2.2"
  val scalaCheckVersion = "1.11.5"
  val hadoopVersion = "1.2.1"
  val algebirdVersion = "0.8.2"
  val bijectionVersion = "0.7.0"
  val chillVersion = "0.5.1"
  val slf4jVersion = "1.6.6"
  val parquetVersion = "1.6.0rc4"
  val dfsDatastoresVersion = "1.3.4"
  val hbaseVersion = "0.94.10"
  val hravenVersion = "0.9.13"
  val jacksonVersion = "2.4.2"
  val protobufVersion = "2.4.1"
  val elephantbirdVersion = "4.4"
  val hadoopLzoVersion = "0.4.16"
  val thriftVersion = "0.5.0"
  val cascadingAvroVersion = "2.1.2"
  val avroVersion = "1.7.4"

  val printDependencyClasspath = taskKey[Unit]("Prints location of the dependencies")

  val sharedSettings = Project.defaultSettings ++ assemblySettings ++ scalariformSettings ++ Seq(
    organization := "com.twitter",

    scalaVersion := "2.10.4",

    crossScalaVersions := Seq("2.10.4", "2.11.4"),

    ScalariformKeys.preferences := formattingPreferences,

    javacOptions ++= Seq("-source", "1.6", "-target", "1.6"),

    javacOptions in doc := Seq("-source", "1.6"),

    libraryDependencies ++= Seq(
      "org.mockito" % "mockito-all" % "1.8.5" % "test",
      "org.scalacheck" %% "scalacheck" % scalaCheckVersion % "test",
      "org.scalatest" %% "scalatest" % scalaTestVersion % "test",
      "org.slf4j" % "slf4j-log4j12" % slf4jVersion % "test"
    ),

    resolvers ++= Seq(
      "Local Maven Repository" at "file://" + Path.userHome.absolutePath + "/.m2/repository",
      "snapshots" at "https://oss.sonatype.org/content/repositories/snapshots",
      "releases" at "https://oss.sonatype.org/content/repositories/releases",
      "Concurrent Maven Repo" at "http://conjars.org/repo",
      "Clojars Repository" at "http://clojars.org/repo",
      "Twitter Maven" at "http://maven.twttr.com",
      "Cloudera" at "https://repository.cloudera.com/artifactory/cloudera-repos/"
    ),

    printDependencyClasspath := {
      val cp = (dependencyClasspath in Compile).value
      cp.foreach(f => println(s"${f.metadata.get(moduleID.key)} => ${f.data}"))
    },

    fork in Test := true,

    javaOptions in Test ++= Seq("-Xmx2048m", "-XX:ReservedCodeCacheSize=384m", "-XX:MaxPermSize=384m"),

    concurrentRestrictions in Global := Seq(
      Tags.limitAll(1)
    ),

    parallelExecution in Test := false,

    scalacOptions ++= Seq("-unchecked", "-deprecation", "-language:implicitConversions", "-language:higherKinds", "-language:existentials"),

    scalacOptions <++= (scalaVersion) map { sv =>
        if (isScala210x(sv))
          Seq("-Xdivergence211")
        else
          Seq()
    },

    // Uncomment if you don't want to run all the tests before building assembly
    // test in assembly := {},
    logLevel in assembly := Level.Warn,

    // Publishing options:

    publishMavenStyle := true,

    publishArtifact in Test := false,

    pomIncludeRepository := {
      x => false
    },

    publishTo <<= version { v =>
      Some(
        if (v.trim.endsWith("SNAPSHOT"))
          Opts.resolver.sonatypeSnapshots
        else
          Opts.resolver.sonatypeStaging
          //"twttr" at "http://artifactory.local.twitter.com/libs-releases-local"
      )
    },

    // Janino includes a broken signature, and is not needed:
    excludedJars in assembly <<= (fullClasspath in assembly) map {
      cp =>
        val excludes = Set("jsp-api-2.1-6.1.14.jar", "jsp-2.1-6.1.14.jar",
          "jasper-compiler-5.5.12.jar", "janino-2.5.16.jar")
        cp filter {
          jar => excludes(jar.data.getName)
        }
    },
    // Some of these files have duplicates, let's ignore:
    mergeStrategy in assembly <<= (mergeStrategy in assembly) {
      (old) => {
        case s if s.endsWith(".class") => MergeStrategy.last
        case s if s.endsWith("project.clj") => MergeStrategy.concat
        case s if s.endsWith(".html") => MergeStrategy.last
        case s if s.endsWith(".dtd") => MergeStrategy.last
        case s if s.endsWith(".xsd") => MergeStrategy.last
        case s if s.endsWith(".jnilib") => MergeStrategy.rename
        case s if s.endsWith("jansi.dll") => MergeStrategy.rename
        case x => old(x)
      }
    },

    pomExtra := (
      <url>https://github.com/twitter/scalding</url>
        <licenses>
          <license>
            <name>Apache 2</name>
            <url>http://www.apache.org/licenses/LICENSE-2.0.txt</url>
            <distribution>repo</distribution>
            <comments>A business-friendly OSS license</comments>
          </license>
        </licenses>
        <scm>
          <url>git@github.com:twitter/scalding.git</url>
          <connection>scm:git:git@github.com:twitter/scalding.git</connection>
        </scm>
        <developers>
          <developer>
            <id>posco</id>
            <name>Oscar Boykin</name>
            <url>http://twitter.com/posco</url>
          </developer>
          <developer>
            <id>avibryant</id>
            <name>Avi Bryant</name>
            <url>http://twitter.com/avibryant</url>
          </developer>
          <developer>
            <id>argyris</id>
            <name>Argyris Zymnis</name>
            <url>http://twitter.com/argyris</url>
          </developer>
        </developers>)
  ) ++ mimaDefaultSettings

  lazy val scalding = Project(
    id = "scalding",
    base = file("."),
    settings = sharedSettings ++ DocGen.publishSettings
  ).settings(
    test := {},
    publish := {}, // skip publishing for this root project.
    publishLocal := {}
  ).aggregate(
    scaldingArgs,
    scaldingDate,
    scaldingCore,
    scaldingCommons,
    scaldingAvro,
    scaldingParquet,
    scaldingParquetScrooge,
    scaldingHRaven,
    scaldingRepl,
    scaldingJson,
    scaldingJdbc,
    scaldingHadoopTest,
    maple
  )

  lazy val formattingPreferences = {
    import scalariform.formatter.preferences._
    FormattingPreferences().
      setPreference(AlignParameters, false).
      setPreference(PreserveSpaceBeforeArguments, true)
  }

  /**
   * This returns the youngest jar we released that is compatible with
   * the current.
   */
  val unreleasedModules = Set[String]("hadoop-test") //releases 0.11

  def youngestForwardCompatible(subProj: String) =
    Some(subProj)
      .filterNot(unreleasedModules.contains(_))
      .map {
      s => "com.twitter" % ("scalding-" + s + "_2.10") % "0.13.0"
    }

  def module(name: String) = {
    val id = "scalding-%s".format(name)
    Project(id = id, base = file(id), settings = sharedSettings ++ Seq(
      Keys.name := id,
      previousArtifact := youngestForwardCompatible(name))
    )
  }

  lazy val scaldingArgs = module("args")

  lazy val scaldingDate = module("date")

  lazy val cascadingVersion =
    System.getenv.asScala.getOrElse("SCALDING_CASCADING_VERSION", "2.5.5")

  lazy val cascadingJDBCVersion =
    System.getenv.asScala.getOrElse("SCALDING_CASCADING_JDBC_VERSION", "2.5.4")

  lazy val scaldingCore = module("core").settings(
    libraryDependencies ++= Seq(
      "cascading" % "cascading-core" % cascadingVersion,
      "cascading" % "cascading-local" % cascadingVersion,
      "cascading" % "cascading-hadoop" % cascadingVersion,
      "com.twitter" %% "chill" % chillVersion,
      "com.twitter" % "chill-hadoop" % chillVersion,
      "com.twitter" % "chill-java" % chillVersion,
      "com.twitter" %% "bijection-core" % bijectionVersion,
      "com.twitter" %% "algebird-core" % algebirdVersion,
      "com.twitter" %% "algebird-test" % algebirdVersion % "test",
      "org.apache.hadoop" % "hadoop-core" % hadoopVersion % "provided",
      "org.slf4j" % "slf4j-api" % slf4jVersion,
      "org.slf4j" % "slf4j-log4j12" % slf4jVersion % "provided"
    )
  ).dependsOn(scaldingArgs, scaldingDate, maple)

  lazy val scaldingCommons = module("commons").settings(
    libraryDependencies ++= Seq(
      "com.backtype" % "dfs-datastores-cascading" % dfsDatastoresVersion,
      "com.backtype" % "dfs-datastores" % dfsDatastoresVersion,
      // TODO: split into scalding-protobuf
      "com.google.protobuf" % "protobuf-java" % protobufVersion,
      "com.twitter" %% "bijection-core" % bijectionVersion,
      "com.twitter" %% "algebird-core" % algebirdVersion,
      "com.twitter" %% "chill" % chillVersion,
      "com.twitter.elephantbird" % "elephant-bird-cascading2" % elephantbirdVersion,
      "com.hadoop.gplcompression" % "hadoop-lzo" % hadoopLzoVersion,
      // TODO: split this out into scalding-thrift
      "org.apache.thrift" % "libthrift" % thriftVersion,
      "org.slf4j" % "slf4j-api" % slf4jVersion,
      "org.slf4j" % "slf4j-log4j12" % slf4jVersion % "provided"
    )
  ).dependsOn(scaldingArgs, scaldingDate, scaldingCore)

  lazy val scaldingAvro = module("avro").settings(
    libraryDependencies ++= Seq(
      "cascading.avro" % "avro-scheme" % cascadingAvroVersion,
      "org.apache.avro" % "avro" % avroVersion,
      "org.slf4j" % "slf4j-api" % slf4jVersion,
      "org.apache.hadoop" % "hadoop-core" % hadoopVersion % "provided"
    )
  ).dependsOn(scaldingCore)

  lazy val scaldingParquet = module("parquet").settings(
    libraryDependencies ++= Seq(
      // see https://issues.apache.org/jira/browse/PARQUET-143 for exclusions
      "com.twitter" % "parquet-cascading" % parquetVersion
        exclude("com.twitter", "parquet-pig")
        exclude("com.twitter.elephantbird", "elephant-bird-pig")
        exclude("com.twitter.elephantbird", "elephant-bird-core"),
      "org.apache.thrift" % "libthrift" % "0.7.0",
      "org.slf4j" % "slf4j-api" % slf4jVersion,
      "org.apache.hadoop" % "hadoop-core" % hadoopVersion % "provided"
    )
  ).dependsOn(scaldingCore)

  def scaldingParquetScroogeDeps(version: String) = {
    if (isScala210x(version))
      Seq(
        // see https://issues.apache.org/jira/browse/PARQUET-143 for exclusions
        "com.twitter" % "parquet-cascading" % parquetVersion
          exclude("com.twitter", "parquet-pig")
          exclude("com.twitter.elephantbird", "elephant-bird-pig")
          exclude("com.twitter.elephantbird", "elephant-bird-core"),
        "com.twitter" %% "parquet-scrooge" % parquetVersion,
        "org.slf4j" % "slf4j-api" % slf4jVersion,
        "org.apache.hadoop" % "hadoop-core" % hadoopVersion % "provided"
      )
    else
      Seq()
  }

  lazy val scaldingParquetScrooge = module("parquet-scrooge").settings(
    skip in compile := !(isScala210x(scalaVersion.value)),
    skip in test := !(isScala210x(scalaVersion.value)),
    publishArtifact := isScala210x(scalaVersion.value),
    libraryDependencies ++= scaldingParquetScroogeDeps(scalaVersion.value)
  ).dependsOn(scaldingCore, scaldingParquet % "compile->compile;test->test")

  lazy val scaldingHRaven = module("hraven").settings(
    libraryDependencies ++= Seq(
      "com.twitter.hraven" % "hraven-core" % hravenVersion,
      "org.apache.hbase" % "hbase" % hbaseVersion,
      "org.slf4j" % "slf4j-api" % slf4jVersion,
      "org.apache.hadoop" % "hadoop-core" % hadoopVersion % "provided"
    )
  ).dependsOn(scaldingCore)

  // create new configuration which will hold libs otherwise marked as 'provided'
  // so that we can re-include them in 'run'. unfortunately, we still have to
  // explicitly add them to both 'provided' and 'unprovided', as below
  // solution borrowed from: http://stackoverflow.com/a/18839656/1404395
  val Unprovided = config("unprovided") extend Runtime

  lazy val scaldingRepl = module("repl")
    .configs(Unprovided) // include 'unprovided' as config option
    .settings(
      skip in compile := !isScala210x(scalaVersion.value),
      skip in test := !isScala210x(scalaVersion.value),
      publishArtifact := isScala210x(scalaVersion.value),
      initialCommands in console := """
        import com.twitter.scalding._
        import com.twitter.scalding.ReplImplicits._
        import com.twitter.scalding.ReplImplicitContext._
        """,
      libraryDependencies <++= (scalaVersion) { scalaVersion => Seq(
        "jline" % "jline" % scalaVersion.take(4),
        "org.scala-lang" % "scala-compiler" % scalaVersion,
        "org.scala-lang" % "scala-reflect" % scalaVersion,
        "org.apache.hadoop" % "hadoop-core" % hadoopVersion % "provided",
        "org.apache.hadoop" % "hadoop-core" % hadoopVersion % "unprovided",
        "org.slf4j" % "slf4j-api" % slf4jVersion,
        "org.slf4j" % "slf4j-log4j12" % slf4jVersion % "provided",
        "org.slf4j" % "slf4j-log4j12" % slf4jVersion % "unprovided"
      )
      },
      // https://gist.github.com/djspiewak/976cd8ac65e20e136f05
      unmanagedSourceDirectories in Compile += (sourceDirectory in Compile).value / s"scala-${scalaBinaryVersion(scalaVersion.value)}"
  ).dependsOn(scaldingCore)
  // run with 'unprovided' config includes libs marked 'unprovided' in classpath
  .settings(inConfig(Unprovided)(Classpaths.configSettings ++ Seq(
    run <<= Defaults.runTask(fullClasspath, mainClass in (Runtime, run), runner in (Runtime, run))
  )): _*)
  .settings(
    // make scalding-repl/run use 'unprovided' config
    run <<= (run in Unprovided)
  )

  lazy val scaldingJson = module("json").settings(
    libraryDependencies <++= (scalaVersion) { scalaVersion => Seq(
      "org.apache.hadoop" % "hadoop-core" % hadoopVersion % "provided",
<<<<<<< HEAD
      "com.fasterxml.jackson.module" %% "jackson-module-scala" % "2.4.2",
      "org.json4s" %% "json4s-native" % "3.2.6",
      "com.twitter.elephantbird" % "elephant-bird-cascading2" % "4.4" % "provided"
      )
=======
      "com.fasterxml.jackson.module" %% "jackson-module-scala" % jacksonVersion
    )
>>>>>>> a319e84e
    }
  ).dependsOn(scaldingCore)

  lazy val scaldingJdbc = module("jdbc").settings(
    libraryDependencies <++= (scalaVersion) { scalaVersion => Seq(
      "org.apache.hadoop" % "hadoop-core" % hadoopVersion % "provided",
      "cascading" % "cascading-jdbc-core" % cascadingJDBCVersion,
      "cascading" % "cascading-jdbc-mysql" % cascadingJDBCVersion
    )
    }
  ).dependsOn(scaldingCore)

  lazy val scaldingHadoopTest = module("hadoop-test").settings(
    libraryDependencies <++= (scalaVersion) { scalaVersion => Seq(
      ("org.apache.hadoop" % "hadoop-core" % hadoopVersion),
      ("org.apache.hadoop" % "hadoop-minicluster" % hadoopVersion),
      "org.slf4j" % "slf4j-api" % slf4jVersion,
      "org.slf4j" % "slf4j-log4j12" % slf4jVersion,
      "org.scalacheck" %% "scalacheck" % scalaCheckVersion,
      "org.scalatest" %% "scalatest" % scalaTestVersion
    )
    }
  ).dependsOn(scaldingCore)

  // This one uses a different naming convention
  lazy val maple = Project(
    id = "maple",
    base = file("maple"),
    settings = sharedSettings
  ).settings(
    name := "maple",
    previousArtifact := None,
    crossPaths := false,
    autoScalaLibrary := false,
    libraryDependencies <++= (scalaVersion) { scalaVersion => Seq(
      "org.apache.hadoop" % "hadoop-core" % hadoopVersion % "provided",
      "org.apache.hbase" % "hbase" % hbaseVersion % "provided",
      "cascading" % "cascading-hadoop" % cascadingVersion
    )
    }
  )
}<|MERGE_RESOLUTION|>--- conflicted
+++ resolved
@@ -38,6 +38,7 @@
   val thriftVersion = "0.5.0"
   val cascadingAvroVersion = "2.1.2"
   val avroVersion = "1.7.4"
+  val json4SVersion = "3.2.6"
 
   val printDependencyClasspath = taskKey[Unit]("Prints location of the dependencies")
 
@@ -369,15 +370,10 @@
   lazy val scaldingJson = module("json").settings(
     libraryDependencies <++= (scalaVersion) { scalaVersion => Seq(
       "org.apache.hadoop" % "hadoop-core" % hadoopVersion % "provided",
-<<<<<<< HEAD
-      "com.fasterxml.jackson.module" %% "jackson-module-scala" % "2.4.2",
-      "org.json4s" %% "json4s-native" % "3.2.6",
-      "com.twitter.elephantbird" % "elephant-bird-cascading2" % "4.4" % "provided"
+      "com.fasterxml.jackson.module" %% "jackson-module-scala" % jacksonVersion,
+      "org.json4s" %% "json4s-native" % json4SVersion,
+      "com.twitter.elephantbird" % "elephant-bird-cascading2" % elephantbirdVersion % "provided"
       )
-=======
-      "com.fasterxml.jackson.module" %% "jackson-module-scala" % jacksonVersion
-    )
->>>>>>> a319e84e
     }
   ).dependsOn(scaldingCore)
 
