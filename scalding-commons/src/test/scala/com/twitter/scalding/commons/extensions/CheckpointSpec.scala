/*
Copyright 2012 Twitter, Inc.

Licensed under the Apache License, Version 2.0 (the "License");
you may not use this file except in compliance with the License.
You may obtain a copy of the License at

http://www.apache.org/licenses/LICENSE-2.0

Unless required by applicable law or agreed to in writing, software
distributed under the License is distributed on an "AS IS" BASIS,
WITHOUT WARRANTIES OR CONDITIONS OF ANY KIND, either express or implied.
See the License for the specific language governing permissions and
limitations under the License.
*/

package com.twitter.scalding.commons.extensions

import com.twitter.scalding._
import org.specs._
import scala.collection.mutable.Buffer

/**
 * @author Mike Jahr
 */

class CheckpointJob(args: Args) extends Job(args) {
  implicit val implicitArgs: Args = args

  def in0 = Checkpoint[(Int, Int, Int)]("c0", ('x0, 'y0, 's0)) {
    Tsv("input0").read.mapTo((0, 1, 2) -> ('x0, 'y0, 's0)) { x: (Int, Int, Int) => x }
  }
  def in1 = Checkpoint[(Int, Int, Int)]("c1", ('x1, 'y1, 's1)) {
    Tsv("input1").read.mapTo((0, 1, 2) -> ('x1, 'y1, 's1)) { x: (Int, Int, Int) => x }
  }
  def out = Checkpoint[(Int, Int, Int)]("c2", ('x0, 'x1, 'score)) {
    in0
      .joinWithSmaller('y0 -> 'y1, in1)
      .map(('s0, 's1) -> 'score) { v: (Int, Int) => v._1 * v._2 }
<<<<<<< HEAD
      .groupBy('x0, 'x1) { _.sum[Int]('score) }
=======
      .groupBy('x0, 'x1) { _.sum[Double]('score) }
>>>>>>> d49748a3
  }

  out.write(Tsv("output"))
}

class CheckpointSpec extends Specification with TupleConversions {
  "A CheckpointJob" should {
    val in0 = Set((0, 0, 1), (0, 1, 1), (1, 0, 2), (2, 0, 4))
    val in1 = Set((0, 1, 1), (1, 0, 2), (2, 4, 5))
    val out = Set((0, 1, 2.0), (0, 0, 1.0), (1, 1, 4.0), (2, 1, 8.0))

    // Verifies output when passed as a callback to JobTest.sink().
    def verifyOutput[A](expectedOutput: Set[A], actualOutput: Buffer[A]): Unit = {
      val unordered = actualOutput.toSet
      unordered must_== expectedOutput
    }

    // Runs a test in both local test and hadoop test mode, verifies the final
    // output, and clears the local file set.
    def runTest(test: JobTest) = {
      // runHadoop seems to have trouble with sequencefile format; use TSV.
      test
        .arg("checkpoint.format", "tsv")
        .sink[(Int, Int, Double)](Tsv("output"))(verifyOutput(out, _))
        .run
        .runHadoop
        .finish
    }

    "run without checkpoints" in runTest {
      JobTest("com.twitter.scalding.commons.extensions.CheckpointJob")
        .source(Tsv("input0"), in0)
        .source(Tsv("input1"), in1)
    }

    "read c0, write c1 and c2" in runTest {
      // Adding filenames to Checkpoint.testFileSet makes Checkpoint think that
      // they exist.
      JobTest("com.twitter.scalding.commons.extensions.CheckpointJob")
        .arg("checkpoint.file", "test")
        .registerFile("test_c0")
        .source(Tsv("test_c0"), in0)
        .source(Tsv("input1"), in1)
        .sink[(Int, Int, Int)](Tsv("test_c1"))(verifyOutput(in1, _))
        .sink[(Int, Int, Double)](Tsv("test_c2"))(verifyOutput(out, _))
    }

    "read c2, skipping c0 and c1" in runTest {
      JobTest("com.twitter.scalding.commons.extensions.CheckpointJob")
        .arg("checkpoint.file", "test")
        .registerFile("test_c2")
        .source(Tsv("test_c2"), out)
    }

    "clobber c0" in runTest {
      JobTest("com.twitter.scalding.commons.extensions.CheckpointJob")
        .arg("checkpoint.file.c0", "test_c0")
        .arg("checkpoint.clobber", "")
        .registerFile("test_c0")
        .source(Tsv("input0"), in0)
        .source(Tsv("input1"), in1)
        .sink[(Int, Int, Int)](Tsv("test_c0"))(verifyOutput(in0, _))
    }

    "read c0 and clobber c1" in runTest {
      JobTest("com.twitter.scalding.commons.extensions.CheckpointJob")
        .arg("checkpoint.file", "test")
        .arg("checkpoint.clobber.c1", "")
        .registerFile("test_c0")
        .registerFile("test_c1")
        .source(Tsv("test_c0"), in0)
        .source(Tsv("input1"), in1)
        .sink[(Int, Int, Int)](Tsv("test_c1"))(verifyOutput(in1, _))
        .sink[(Int, Int, Double)](Tsv("test_c2"))(verifyOutput(out, _))
    }
  }
}<|MERGE_RESOLUTION|>--- conflicted
+++ resolved
@@ -37,11 +37,7 @@
     in0
       .joinWithSmaller('y0 -> 'y1, in1)
       .map(('s0, 's1) -> 'score) { v: (Int, Int) => v._1 * v._2 }
-<<<<<<< HEAD
-      .groupBy('x0, 'x1) { _.sum[Int]('score) }
-=======
       .groupBy('x0, 'x1) { _.sum[Double]('score) }
->>>>>>> d49748a3
   }
 
   out.write(Tsv("output"))
