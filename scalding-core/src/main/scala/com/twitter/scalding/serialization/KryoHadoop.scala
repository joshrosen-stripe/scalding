--- conflicted
+++ resolved
@@ -52,24 +52,8 @@
    *
    * We must identify each and fix these bugs.
    */
-<<<<<<< HEAD
-  val highPrioritySerializations = List(new WritableSerialization, new TupleSerialization)
-
-  override def accept(klass : Class[_]) = {
-    highPrioritySerializations.forall { x: Serialization[_] => !x.accept(klass) }
-  }
-
-  override def newKryo() : Kryo = {
-    val k = new KryoBase // In chill, sets up Kryo for scala
-    k.setInstantiatorStrategy(new StdInstantiatorStrategy());
-    k
-  }
-
-  override def decorateKryo(newK : Kryo) {
-=======
   override def newKryo : Kryo = {
     val newK = (new ScalaKryoInstantiator).newKryo
->>>>>>> d5742ea8
     // These are scalding objects:
     newK.register(classOf[RichDate], new RichDateSerializer())
     newK.register(classOf[DateRange], new DateRangeSerializer())
