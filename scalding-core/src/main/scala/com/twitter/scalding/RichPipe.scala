/*
Copyright 2012 Twitter, Inc.

Licensed under the Apache License, Version 2.0 (the "License");
you may not use this file except in compliance with the License.
You may obtain a copy of the License at

http://www.apache.org/licenses/LICENSE-2.0

Unless required by applicable law or agreed to in writing, software
distributed under the License is distributed on an "AS IS" BASIS,
WITHOUT WARRANTIES OR CONDITIONS OF ANY KIND, either express or implied.
See the License for the specific language governing permissions and
limitations under the License.
*/
package com.twitter.scalding

import cascading.property.ConfigDef.Getter
import cascading.pipe._
import cascading.flow._
import cascading.operation._
import cascading.operation.filter._
import cascading.tuple._

import scala.util.Random

import java.util.concurrent.atomic.AtomicInteger
import scala.collection.immutable.Queue

object RichPipe extends java.io.Serializable {
  private val nextPipe = new AtomicInteger(-1)

  def apply(p: Pipe): RichPipe = new RichPipe(p)

  implicit def toPipe(rp: RichPipe): Pipe = rp.pipe

  def getNextName: String = "_pipe_" + nextPipe.incrementAndGet.toString

<<<<<<< HEAD
  def assignName(p: Pipe): Pipe = new Pipe(getNextName, p)
=======
  private[scalding] val FormerNameBitLength = 12
  private[scalding] val FormerAssignedPipeNamePattern = "^_pipe_([0-9]+).*$".r
  private[scalding] val FromUuidPattern = "^.*[0-9a-f]{8}-[0-9a-f]{4}-[0-9a-f]{4}-[0-9a-f]{4}-([0-9a-f]{12}).*$".r

  // grab some bit of the previous pipe name to help walk up the graph across name assignments
  private def getFormerNameBit(p: Pipe): String = p.getName match {
    case FormerAssignedPipeNamePattern(pipeNumber) => pipeNumber
    case FromUuidPattern(lastGroup) => lastGroup /* 12 characters */
    case s if s.length > FormerNameBitLength => s.substring(s.length - FormerNameBitLength, s.length)
    case s => s
  }

  /**
   * Assign a new, guaranteed-unique name to the pipe.
   * @param p a pipe, whose name should be changed
   * @return a pipe with a new name which is guaranteed to be new and never re-assigned by this function
   *
   * Note: the assigned name includes a few characters from the former name to assisgit dift in debugging.
   */
  def assignName(p: Pipe): Pipe = new Pipe(getNextName + "-" + getFormerNameBit(p), p)
>>>>>>> f9ba9b8b

  private val REDUCER_KEY = "mapred.reduce.tasks"
  /**
   * Gets the underlying config for this pipe and sets the number of reducers
   * useful for cascading GroupBy/CoGroup pipes.
   */
  def setReducers(p: Pipe, reducers: Int): Pipe = {
    if (reducers > 0) {
      p.getStepConfigDef()
        .setProperty(REDUCER_KEY, reducers.toString)
      p.getStepConfigDef()
        .setProperty(Config.WithReducersSetExplicitly, "true")
    } else if (reducers != -1) {
      throw new IllegalArgumentException(s"Number of reducers must be non-negative. Got: ${reducers}")
    }
    p
  }

  // A pipe can have more than one description when merged together, so we store them delimited with 255.toChar.
  // Cannot use 1.toChar as we get an error if it is not a printable character.
  private def encodePipeDescriptions(descriptions: Seq[String]): String = {
    descriptions.map(_.replace(255.toChar, ' ')).filter(_.nonEmpty).mkString(255.toChar.toString)
  }

  private def decodePipeDescriptions(encoding: String): Seq[String] = {
    encoding.split(255.toChar).toSeq
  }

  def getPipeDescriptions(p: Pipe): Seq[String] = {
    if (p.getStepConfigDef.isEmpty)
      Nil
    else {
      // We use empty getter so we can get latest config value of Config.PipeDescriptions in the step ConfigDef.
      val encodedResult = p.getStepConfigDef.apply(Config.PipeDescriptions, new Getter {
        override def update(s: String, s1: String): String = ???
        override def get(s: String): String = null
      })
      Option(encodedResult)
        .filterNot(_.isEmpty)
        .map(decodePipeDescriptions)
        .getOrElse(Nil)
    }
  }

  def setPipeDescriptions(p: Pipe, descriptions: Seq[String]): Pipe = {
    p.getStepConfigDef().setProperty(
      Config.PipeDescriptions,
      encodePipeDescriptions(getPipeDescriptions(p) ++ descriptions))
    p
  }

  def setPipeDescriptionFrom(p: Pipe, ste: Option[StackTraceElement]): Pipe = {
    ste.foreach { ste =>
      setPipeDescriptions(p, List(ste.toString))
    }
    p
  }

  /**
   * Return true if a pipe is a source Pipe (has no parents / previous) and isn't a
   * Splice.
   */
  def isSourcePipe(pipe: Pipe): Boolean = {
    pipe.getParent == null &&
      (pipe.getPrevious == null || pipe.getPrevious.isEmpty) &&
      (!pipe.isInstanceOf[Splice])
  }

  def getPreviousPipe(p: Pipe): Option[Pipe] = {
    if (p.getPrevious != null && p.getPrevious.length == 1) p.getPrevious.headOption
    else None
  }

  /*
   * If hashJoinPipe represents a hashjoin, this method checks if
   * hashJoinOperandPipe is one of the two sides in that hashjoin.
   */
  def isHashJoinedWithPipe(hashJoinPipe: Pipe, hashJoinOperandPipe: Pipe): Boolean = {
    // collects all Eachs ending with a non-Each
    @annotation.tailrec
    def getChainOfEachs(p: Pipe, collect: List[Pipe] = Nil): List[Pipe] =
      p match {
        case p if isSourcePipe(p) =>
          collect :+ p
        case each: Each =>
          getChainOfEachs(each.getPrevious.head, collect :+ each)
        // we don't use a special Pipe subtype for the assignName method
        // and we can't. all Pipe types need to be defined in cascading
        // because cascading assumes it knows all the Pipe subtypes
        // and fails to match any others (think of it as a sealed trait)
        // So we handle all special types before checking for the assignName case
        case other @ (_: Checkpoint | _: Operator | _: Splice | _: SubAssembly) =>
          collect :+ other
        case renamedPipe: Pipe =>
          // this is the assignName case
          getChainOfEachs(renamedPipe.getPrevious.head, collect :+ renamedPipe)
      }

    def getJoinedPipeSet(p: HashJoin): Set[Pipe] =
      p.getPrevious match {
        case a @ Array(_, _) =>
          // collect nodes up the left and right sides
          a.flatMap { p => getChainOfEachs(p) }.toSet
        case other =>
          throw new IllegalStateException(s"More than two sides found in cascading's HashJoin pipe: $other")
      }

    hashJoinPipe match {
      case hj: HashJoin =>
        getJoinedPipeSet(hj).intersect(getChainOfEachs(hashJoinOperandPipe).toSet).nonEmpty
      case m: Merge =>
        m.getPrevious // gets all merged pipes
          .exists { p => isHashJoinedWithPipe(p, hashJoinOperandPipe) }
      case e: Each =>
        getPreviousPipe(e)
          .exists { p => isHashJoinedWithPipe(p, hashJoinOperandPipe) }
      case other =>
        false
    }
  }
}

/**
 * This is an enrichment-pattern class for cascading.pipe.Pipe.
 * The rule is to never use this class directly in input or return types, but
 * only to add methods to Pipe.
 */
class RichPipe(val pipe: Pipe) extends java.io.Serializable with JoinAlgorithms {
  // We need this for the implicits
  import Dsl._
  import RichPipe.assignName
  import RichPipe.isHashJoinedWithPipe

  /**
   * Rename the current pipe
   */
  def name(s: String): Pipe = new Pipe(s, pipe)

  /**
   * Beginning of block with access to expensive nonserializable state. The state object should
   * contain a function release() for resource management purpose.
   */
  def using[C <: { def release(): Unit }](bf: => C) = new {

    /**
     * For pure side effect.
     */
    def foreach[A](f: Fields)(fn: (C, A) => Unit)(implicit conv: TupleConverter[A], set: TupleSetter[Unit], flowDef: FlowDef, mode: Mode) = {
      conv.assertArityMatches(f)
      val newPipe = new Each(pipe, f, new SideEffectMapFunction(bf, fn,
        new Function1[C, Unit] with java.io.Serializable {
          def apply(c: C): Unit = { c.release() }
        },
        Fields.NONE, conv, set))
      NullSource.writeFrom(newPipe)(flowDef, mode)
      newPipe
    }

    /**
     * map with state
     */
    def map[A, T](fs: (Fields, Fields))(fn: (C, A) => T)(implicit conv: TupleConverter[A], set: TupleSetter[T]) = {
      conv.assertArityMatches(fs._1)
      set.assertArityMatches(fs._2)
      val mf = new SideEffectMapFunction(bf, fn,
        new Function1[C, Unit] with java.io.Serializable {
          def apply(c: C): Unit = { c.release() }
        },
        fs._2, conv, set)
      new Each(pipe, fs._1, mf, defaultMode(fs._1, fs._2))
    }

    /**
     * flatMap with state
     */
    def flatMap[A, T](fs: (Fields, Fields))(fn: (C, A) => TraversableOnce[T])(implicit conv: TupleConverter[A], set: TupleSetter[T]) = {
      conv.assertArityMatches(fs._1)
      set.assertArityMatches(fs._2)
      val mf = new SideEffectFlatMapFunction(bf, fn,
        new Function1[C, Unit] with java.io.Serializable {
          def apply(c: C): Unit = { c.release() }
        },
        fs._2, conv, set)
      new Each(pipe, fs._1, mf, defaultMode(fs._1, fs._2))
    }
  }

  /**
   * Keep only the given fields, and discard the rest.
   * takes any number of parameters as long as we can convert
   * them to a fields object
   */
  def project(fields: Fields): Pipe =
    new Each(pipe, fields, new Identity(fields))

  /**
   * Discard the given fields, and keep the rest.
   * Kind of the opposite of project method.
   */
  def discard(f: Fields): Pipe =
    new Each(pipe, f, new NoOp, Fields.SWAP)

  /**
   * Insert a function into the pipeline:
   */
  def thenDo[T, U](pfn: (T) => U)(implicit in: (RichPipe) => T): U = pfn(in(this))

  /**
   * group the Pipe based on fields
   *
   * builder is typically a block that modifies the given GroupBuilder
   * the final OUTPUT of the block is used to schedule the new pipe
   * each method in GroupBuilder returns this, so it is recommended
   * to chain them and use the default input:
   *
   * {{{
   *   _.size.max('f1) etc...
   * }}}
   */
  def groupBy(f: Fields)(builder: GroupBuilder => GroupBuilder): Pipe =
    builder(new GroupBuilder(f)).schedule(pipe.getName, pipe)

  /**
   * Returns the set of distinct tuples containing the specified fields
   */
  def distinct(f: Fields): Pipe =
    groupBy(f) { _.size('__uniquecount__) }.project(f)

  /**
   * Returns the set of unique tuples containing the specified fields. Same as distinct
   */
  def unique(f: Fields): Pipe = distinct(f)

  /**
   * Merge or Concatenate several pipes together with this one:
   */
  def ++(that: Pipe): Pipe =
    (this.pipe, that) match {
      case (a, b) if a == b =>
        // Cascading fails on self merge:
        // solution by Jack Guo
        new Merge(assignName(a), assignName(new Each(b, new Identity)))
      // special handling for cases where one side of the hashjoin is merged
      // with the hashjoin result. Cascading no longer allows it,
      // so we add a checkpoint to the join result as a workaround
      case (a, b) if isHashJoinedWithPipe(a, b) =>
        new Merge(assignName(new Checkpoint(a)), assignName(b))
      case (a, b) if isHashJoinedWithPipe(b, a) =>
        new Merge(assignName(a), assignName(new Checkpoint(b)))
      case (a, b) =>
        new Merge(assignName(a), assignName(b))
    }

  /**
   * Group all tuples down to one reducer.
   * (due to cascading limitation).
   * This is probably only useful just before setting a tail such as Database
   * tail, so that only one reducer talks to the DB.  Kind of a hack.
   */
  def groupAll: Pipe = groupAll { _.pass }

  /**
   * == Warning ==
   * This kills parallelism. All the work is sent to one reducer.
   *
   * Only use this in the case that you truly need all the data on one
   * reducer.
   *
   * Just about the only reasonable case of this method is to reduce all values of a column
   * or count all the rows.
   */
  def groupAll(gs: GroupBuilder => GroupBuilder) =
    map(() -> '__groupAll__) { (u: Unit) => 1 }
      .groupBy('__groupAll__) { gs(_).reducers(1) }
      .discard('__groupAll__)

  /**
   * Force a random shuffle of all the data to exactly n reducers
   */
  def shard(n: Int): Pipe = groupRandomly(n) { _.pass }
  /**
   * Force a random shuffle of all the data to exactly n reducers,
   * with a given seed if you need repeatability.
   */
  def shard(n: Int, seed: Int): Pipe = groupRandomly(n, seed) { _.pass }

  /**
   * Like groupAll, but randomly groups data into n reducers.
   *
   * you can provide a seed for the random number generator
   * to get reproducible results
   */
  def groupRandomly(n: Int)(gs: GroupBuilder => GroupBuilder): Pipe =
    groupRandomlyAux(n, None)(gs)

  /**
   * like groupRandomly(n : Int) with a given seed in the randomization
   */
  def groupRandomly(n: Int, seed: Long)(gs: GroupBuilder => GroupBuilder): Pipe =
    groupRandomlyAux(n, Some(seed))(gs)

  // achieves the behavior that reducer i gets i_th shard
  // by relying on cascading to use java's hashCode, which hash ints
  // to themselves
  protected def groupRandomlyAux(n: Int, optSeed: Option[Long])(gs: GroupBuilder => GroupBuilder): Pipe = {
    using(statefulRandom(optSeed))
      .map(() -> '__shard__) { (r: Random, _: Unit) => r.nextInt(n) }
      .groupBy('__shard__) { gs(_).reducers(n) }
      .discard('__shard__)
  }

  private def statefulRandom(optSeed: Option[Long]): Random with Stateful = {
    val random = new Random with Stateful
    optSeed.foreach { x => random.setSeed(x) }
    random
  }

  /**
   * Put all rows in random order
   *
   * you can provide a seed for the random number generator
   * to get reproducible results
   */
  def shuffle(shards: Int): Pipe = groupAndShuffleRandomly(shards) { _.pass }
  def shuffle(shards: Int, seed: Long): Pipe = groupAndShuffleRandomly(shards, seed) { _.pass }

  /**
   * Like shard, except do some operation im the reducers
   */
  def groupAndShuffleRandomly(reducers: Int)(gs: GroupBuilder => GroupBuilder): Pipe =
    groupAndShuffleRandomlyAux(reducers, None)(gs)

  /**
   * Like groupAndShuffleRandomly(reducers : Int) but with a fixed seed.
   */
  def groupAndShuffleRandomly(reducers: Int, seed: Long)(gs: GroupBuilder => GroupBuilder): Pipe =
    groupAndShuffleRandomlyAux(reducers, Some(seed))(gs)

  private def groupAndShuffleRandomlyAux(reducers: Int, optSeed: Option[Long])(gs: GroupBuilder => GroupBuilder): Pipe = {
    using(statefulRandom(optSeed))
      .map(() -> ('__shuffle__)) { (r: Random, _: Unit) => r.nextDouble() }
      .groupRandomlyAux(reducers, optSeed){ g: GroupBuilder =>
        gs(g.sortBy('__shuffle__))
      }
      .discard('__shuffle__)
  }

  /**
   * Adds a field with a constant value.
   *
   * == Usage ==
   * {{{
   * insert('a, 1)
   * }}}
   */
  def insert[A](fs: Fields, value: A)(implicit setter: TupleSetter[A]): Pipe =
    map[Unit, A](() -> fs) { _: Unit => value }(implicitly[TupleConverter[Unit]], setter)

  /**
   * Rename some set of N fields as another set of N fields
   *
   * == Usage ==
   * {{{
   * rename('x -> 'z)
   *        rename(('x,'y) -> ('X,'Y))
   * }}}
   *
   * == Warning ==
   * `rename('x,'y)` is interpreted by scala as `rename(Tuple2('x,'y))`
   * which then does `rename('x -> 'y)`.  This is probably not what is intended
   * but the compiler doesn't resolve the ambiguity.  YOU MUST CALL THIS WITH
   * A TUPLE2!  If you don't, expect the unexpected.
   */
  def rename(fields: (Fields, Fields)): Pipe = {
    val (fromFields, toFields) = fields
    val in_arity = fromFields.size
    val out_arity = toFields.size
    assert(in_arity == out_arity, "Number of field names must match for rename")
    new Each(pipe, fromFields, new Identity(toFields), Fields.SWAP)
  }

  /**
   * Keep only items that satisfy this predicate.
   */
  def filter[A](f: Fields)(fn: (A) => Boolean)(implicit conv: TupleConverter[A]): Pipe = {
    conv.assertArityMatches(f)
    new Each(pipe, f, new FilterFunction(fn, conv))
  }

  /**
   * Keep only items that don't satisfy this predicate.
   * `filterNot` is equal to negating a `filter` operation.
   *
   * {{{ filterNot('name) { name: String => name contains "a" } }}}
   *
   * is the same as:
   *
   * {{{ filter('name) { name: String => !(name contains "a") } }}}
   */
  def filterNot[A](f: Fields)(fn: (A) => Boolean)(implicit conv: TupleConverter[A]): Pipe =
    filter[A](f)(!fn(_))

  /**
   * Text files can have corrupted data. If you use this function and a
   * cascading trap you can filter out corrupted data from your pipe.
   */
  def verifyTypes[A](f: Fields)(implicit conv: TupleConverter[A]): Pipe = {
    pipe.filter(f) { (a: A) => true }
  }

  /**
   * Given a function, partitions the pipe into several groups based on the
   * output of the function. Then applies a GroupBuilder function on each of the
   * groups.
   *
   * Example:
   * pipe
   * .mapTo(()->('age, 'weight) { ... }
   * .partition('age -> 'isAdult) { _ > 18 } { _.average('weight) }
   * pipe now contains the average weights of adults and minors.
   */
  def partition[A, R](fs: (Fields, Fields))(fn: (A) => R)(
    builder: GroupBuilder => GroupBuilder)(
      implicit conv: TupleConverter[A],
      ord: Ordering[R],
      rset: TupleSetter[R]): Pipe = {
    val (fromFields, toFields) = fs
    conv.assertArityMatches(fromFields)
    rset.assertArityMatches(toFields)

    val tmpFields = new Fields("__temp__")
    tmpFields.setComparator("__temp__", ord)

    map(fromFields -> tmpFields)(fn)(conv, TupleSetter.singleSetter[R])
      .groupBy(tmpFields)(builder)
      .map[R, R](tmpFields -> toFields){ (r: R) => r }(TupleConverter.singleConverter[R], rset)
      .discard(tmpFields)
  }

  /**
   * If you use a map function that does not accept TupleEntry args,
   * which is the common case, an implicit conversion in GeneratedConversions
   * will convert your function into a `(TupleEntry => T)`.  The result type
   * T is converted to a cascading Tuple by an implicit `TupleSetter[T]`.
   * acceptable T types are primitive types, cascading Tuples of those types,
   * or `scala.Tuple(1-22)` of those types.
   *
   * After the map, the input arguments will be set to the output of the map,
   * so following with filter or map is fine without a new using statement if
   * you mean to operate on the output.
   *
   * {{{
   * map('data -> 'stuff)
   * }}}
   *
   * * if output equals input, REPLACE is used.
   * * if output or input is a subset of the other SWAP is used.
   * * otherwise we append the new fields (cascading Fields.ALL is used)
   *
   * {{{
   * mapTo('data -> 'stuff)
   * }}}
   *
   *  Only the results (stuff) are kept (cascading Fields.RESULTS)
   *
   * == Note ==
   * Using mapTo is the same as using map followed by a project for
   * selecting just the output fields
   */
  def map[A, T](fs: (Fields, Fields))(fn: A => T)(implicit conv: TupleConverter[A], setter: TupleSetter[T]): Pipe = {
    conv.assertArityMatches(fs._1)
    setter.assertArityMatches(fs._2)
    each(fs)(new MapFunction[A, T](fn, _, conv, setter))
  }
  def mapTo[A, T](fs: (Fields, Fields))(fn: A => T)(implicit conv: TupleConverter[A], setter: TupleSetter[T]): Pipe = {
    conv.assertArityMatches(fs._1)
    setter.assertArityMatches(fs._2)
    eachTo(fs)(new MapFunction[A, T](fn, _, conv, setter))
  }
  def flatMap[A, T](fs: (Fields, Fields))(fn: A => TraversableOnce[T])(implicit conv: TupleConverter[A], setter: TupleSetter[T]): Pipe = {
    conv.assertArityMatches(fs._1)
    setter.assertArityMatches(fs._2)
    each(fs)(new FlatMapFunction[A, T](fn, _, conv, setter))
  }
  def flatMapTo[A, T](fs: (Fields, Fields))(fn: A => TraversableOnce[T])(implicit conv: TupleConverter[A], setter: TupleSetter[T]): Pipe = {
    conv.assertArityMatches(fs._1)
    setter.assertArityMatches(fs._2)
    eachTo(fs)(new FlatMapFunction[A, T](fn, _, conv, setter))
  }

  /**
   * Filters all data that is defined for this partial function and then applies that function
   */
  def collect[A, T](fs: (Fields, Fields))(fn: PartialFunction[A, T])(implicit conv: TupleConverter[A], setter: TupleSetter[T]): Pipe = {
    conv.assertArityMatches(fs._1)
    setter.assertArityMatches(fs._2)
    pipe.each(fs)(new CollectFunction[A, T](fn, _, conv, setter))
  }
  def collectTo[A, T](fs: (Fields, Fields))(fn: PartialFunction[A, T])(implicit conv: TupleConverter[A], setter: TupleSetter[T]): Pipe = {
    conv.assertArityMatches(fs._1)
    setter.assertArityMatches(fs._2)
    pipe.eachTo(fs)(new CollectFunction[A, T](fn, _, conv, setter))
  }

  /**
   * the same as
   *
   * {{{
   * flatMap(fs) { it : TraversableOnce[T] => it }
   * }}}
   *
   * Common enough to be useful.
   */
  def flatten[T](fs: (Fields, Fields))(implicit conv: TupleConverter[TraversableOnce[T]], setter: TupleSetter[T]): Pipe =
    flatMap[TraversableOnce[T], T](fs)({ it: TraversableOnce[T] => it })(conv, setter)

  /**
   * the same as
   *
   * {{{
   * flatMapTo(fs) { it : TraversableOnce[T] => it }
   * }}}
   *
   * Common enough to be useful.
   */
  def flattenTo[T](fs: (Fields, Fields))(implicit conv: TupleConverter[TraversableOnce[T]], setter: TupleSetter[T]): Pipe =
    flatMapTo[TraversableOnce[T], T](fs)({ it: TraversableOnce[T] => it })(conv, setter)

  /**
   * Force a materialization to disk in the flow.
   * This is useful before crossWithTiny if you filter just before. Ideally scalding/cascading would
   * see this (and may in future versions), but for now it is here to aid in hand-tuning jobs
   */
  lazy val forceToDisk: Pipe = new Checkpoint(pipe)

  /**
   * Convenience method for integrating with existing cascading Functions
   */
  def each(fs: (Fields, Fields))(fn: Fields => Function[_]) = {
    new Each(pipe, fs._1, fn(fs._2), defaultMode(fs._1, fs._2))
  }

  /**
   * Same as above, but only keep the results field.
   */
  def eachTo(fs: (Fields, Fields))(fn: Fields => Function[_]) = {
    new Each(pipe, fs._1, fn(fs._2), Fields.RESULTS)
  }

  /**
   * This is an analog of the SQL/Excel unpivot function which converts columns of data
   * into rows of data.  Only the columns given as input fields are expanded in this way.
   * For this operation to be reversible, you need to keep some unique key on each row.
   * See GroupBuilder.pivot to reverse this operation assuming you leave behind a grouping key
   * == Example ==
   * {{{
   * pipe.unpivot(('w,'x,'y,'z) -> ('feature, 'value))
   * }}}
   *
   * takes rows like:
   * {{{
   * key, w, x, y, z
   * 1, 2, 3, 4, 5
   * 2, 8, 7, 6, 5
   * }}}
   * to:
   * {{{
   * key, feature, value
   * 1, w, 2
   * 1, x, 3
   * 1, y, 4
   * }}}
   * etc...
   */
  def unpivot(fieldDef: (Fields, Fields)): Pipe = {
    assert(fieldDef._2.size == 2, "Must specify exactly two Field names for the results")
    // toKeyValueList comes from TupleConversions
    pipe.flatMap(fieldDef) { te: TupleEntry => TupleConverter.KeyValueList(te) }
      .discard(fieldDef._1)
  }

  /**
   * Keep at most n elements.  This is implemented by keeping
   * approximately n/k elements on each of the k mappers or reducers (whichever we wind
   * up being scheduled on).
   */
  def limit(n: Long): Pipe = new Each(pipe, new Limit(n))

  /**
   * Sample a fraction of elements. fraction should be between 0.00 (0%) and 1.00 (100%)
   * you can provide a seed to get reproducible results
   *
   */
  def sample(fraction: Double): Pipe = new Each(pipe, new Sample(fraction))
  def sample(fraction: Double, seed: Long): Pipe = new Each(pipe, new Sample(seed, fraction))

  /**
   * Sample fraction of elements with return. fraction should be between 0.00 (0%) and 1.00 (100%)
   * you can provide a seed to get reproducible results
   *
   */
  def sampleWithReplacement(fraction: Double): Pipe = new Each(pipe, new SampleWithReplacement(fraction), Fields.ALL)
  def sampleWithReplacement(fraction: Double, seed: Int): Pipe = new Each(pipe, new SampleWithReplacement(fraction, seed), Fields.ALL)

  /**
   * Print all the tuples that pass to stderr
   */
  def debug: Pipe = debug(PipeDebug())

  /**
   *  Print the tuples that pass with the options configured in debugger
   * For instance:
   *   {{{ debug(PipeDebug().toStdOut.printTuplesEvery(100)) }}}
   */
  def debug(dbg: PipeDebug): Pipe = dbg(pipe)

  /**
   * Write all the tuples to the given source and return this Pipe
   */
  def write(outsource: Source)(implicit flowDef: FlowDef, mode: Mode) = {
    /* This code is to hack around a known Cascading bug that they have decided not to fix. In a graph:
    A -> FlatMap -> write(tsv) -> FlatMap
    in the second flatmap cascading will read from the written tsv for running it. However TSV's use toString and so is not a bijection.
    here we stick in an identity function before the tsv write to keep to force cascading to do any fork/split beforehand.
    */
    val writePipe: Pipe = outsource match {
      case t: Tsv => new Each(pipe, Fields.ALL, IdentityFunction, Fields.REPLACE)
      case _ => pipe
    }
    outsource.writeFrom(writePipe)(flowDef, mode)
    pipe
  }

  /**
   * Adds a trap to the current pipe,
   * which will capture all exceptions that occur in this pipe
   * and save them to the trapsource given
   *
   * Traps do not include the original fields in a tuple,
   * only the fields seen in an operation.
   * Traps also do not include any exception information.
   *
   * There can only be at most one trap for each pipe.
   */
  def addTrap(trapsource: Source)(implicit flowDef: FlowDef, mode: Mode) = {
    flowDef.addTrap(pipe, trapsource.createTap(Write)(mode))
    pipe
  }

  /**
   * Divides sum of values for this variable by their sum; assumes without checking that division is supported
   * on this type and that sum is not zero
   *
   * If those assumptions do not hold, will throw an exception -- consider checking sum sepsarately and/or using addTrap
   *
   * in some cases, crossWithTiny has been broken, the implementation supports a work-around
   */
  def normalize(f: Fields, useTiny: Boolean = true): Pipe = {
    val total = groupAll { _.sum[Double](f -> '__total_for_normalize__) }
    (if (useTiny) {
      crossWithTiny(total)
    } else {
      crossWithSmaller(total)
    })
      .map(Fields.merge(f, '__total_for_normalize__) -> f) { args: (Double, Double) =>
        args._1 / args._2
      }
  }

  /**
   * Maps the input fields into an output field of type T. For example:
   *
   * {{{
   *   pipe.pack[(Int, Int)] (('field1, 'field2) -> 'field3)
   * }}}
   *
   * will pack fields 'field1 and 'field2 to field 'field3, as long as 'field1 and 'field2
   * can be cast into integers. The output field 'field3 will be of tupel `(Int, Int)`
   *
   */
  def pack[T](fs: (Fields, Fields))(implicit packer: TuplePacker[T], setter: TupleSetter[T]): Pipe = {
    val (fromFields, toFields) = fs
    assert(toFields.size == 1, "Can only output 1 field in pack")
    val conv = packer.newConverter(fromFields)
    pipe.map(fs) { input: T => input } (conv, setter)
  }

  /**
   * Same as pack but only the to fields are preserved.
   */
  def packTo[T](fs: (Fields, Fields))(implicit packer: TuplePacker[T], setter: TupleSetter[T]): Pipe = {
    val (fromFields, toFields) = fs
    assert(toFields.size == 1, "Can only output 1 field in pack")
    val conv = packer.newConverter(fromFields)
    pipe.mapTo(fs) { input: T => input } (conv, setter)
  }

  /**
   * The opposite of pack. Unpacks the input field of type `T` into
   * the output fields. For example:
   *
   * {{{
   *   pipe.unpack[(Int, Int)] ('field1 -> ('field2, 'field3))
   * }}}
   *
   * will unpack 'field1 into 'field2 and 'field3
   */
  def unpack[T](fs: (Fields, Fields))(implicit unpacker: TupleUnpacker[T], conv: TupleConverter[T]): Pipe = {
    val (fromFields, toFields) = fs
    assert(fromFields.size == 1, "Can only take 1 input field in unpack")
    val fields = (fromFields, unpacker.getResultFields(toFields))
    val setter = unpacker.newSetter(toFields)
    pipe.map(fields) { input: T => input } (conv, setter)
  }

  /**
   * Same as unpack but only the to fields are preserved.
   */
  def unpackTo[T](fs: (Fields, Fields))(implicit unpacker: TupleUnpacker[T], conv: TupleConverter[T]): Pipe = {
    val (fromFields, toFields) = fs
    assert(fromFields.size == 1, "Can only take 1 input field in unpack")
    val fields = (fromFields, unpacker.getResultFields(toFields))
    val setter = unpacker.newSetter(toFields)
    pipe.mapTo(fields) { input: T => input } (conv, setter)
  }

  /**
   * Set of pipes reachable from this pipe (transitive closure of 'Pipe.getPrevious')
   */
  def upstreamPipes: Set[Pipe] =
    Iterator
      .iterate(Seq(pipe))(pipes => for (p <- pipes; prev <- p.getPrevious) yield prev)
      .takeWhile(_.length > 0)
      .flatten
      .toSet

  /**
   * This finds all the boxed serializations stored in the flow state map for this
   * flowdef. We then find all the pipes back in the DAG from this pipe and apply
   * those serializations.
   */
  private[scalding] def applyFlowConfigProperties(flowDef: FlowDef): Pipe = {
    case class ToVisit[T](queue: Queue[T], inQueue: Set[T]) {
      def maybeAdd(t: T): ToVisit[T] = if (inQueue(t)) this else {
        ToVisit(queue :+ t, inQueue + t)
      }
      def next: Option[(T, ToVisit[T])] =
        if (inQueue.isEmpty) None
        else Some((queue.head, ToVisit(queue.tail, inQueue - queue.head)))
    }

    @annotation.tailrec
    def go(p: Pipe, visited: Set[Pipe], toVisit: ToVisit[Pipe]): Set[Pipe] = {
      val notSeen: Set[Pipe] = p.getPrevious.filter(i => !visited.contains(i)).toSet
      val nextVisited: Set[Pipe] = visited + p
      val nextToVisit = notSeen.foldLeft(toVisit) { case (prev, n) => prev.maybeAdd(n) }

      nextToVisit.next match {
        case Some((h, innerNextToVisit)) => go(h, nextVisited, innerNextToVisit)
        case _ => nextVisited
      }
    }
    val allPipes = go(pipe, Set[Pipe](), ToVisit[Pipe](Queue.empty, Set.empty))

    FlowStateMap.get(flowDef).foreach { fstm =>
      fstm.flowConfigUpdates.foreach {
        case (k, v) =>
          allPipes.foreach { p =>
            p.getStepConfigDef().setProperty(k, v)
          }
      }
    }
    pipe
  }

}

/**
 * A simple trait for releasable resource. Provides noop implementation.
 */
trait Stateful {
  def release(): Unit = ()
}<|MERGE_RESOLUTION|>--- conflicted
+++ resolved
@@ -36,9 +36,6 @@
 
   def getNextName: String = "_pipe_" + nextPipe.incrementAndGet.toString
 
-<<<<<<< HEAD
-  def assignName(p: Pipe): Pipe = new Pipe(getNextName, p)
-=======
   private[scalding] val FormerNameBitLength = 12
   private[scalding] val FormerAssignedPipeNamePattern = "^_pipe_([0-9]+).*$".r
   private[scalding] val FromUuidPattern = "^.*[0-9a-f]{8}-[0-9a-f]{4}-[0-9a-f]{4}-[0-9a-f]{4}-([0-9a-f]{12}).*$".r
@@ -59,7 +56,6 @@
    * Note: the assigned name includes a few characters from the former name to assisgit dift in debugging.
    */
   def assignName(p: Pipe): Pipe = new Pipe(getNextName + "-" + getFormerNameBit(p), p)
->>>>>>> f9ba9b8b
 
   private val REDUCER_KEY = "mapred.reduce.tasks"
   /**
